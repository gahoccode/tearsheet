--- conflicted
+++ resolved
@@ -531,19 +531,6 @@
 sdist = { url = "https://files.pythonhosted.org/packages/41/e1/d104c83026f8d35dfd2c261df7d64738341067526406b40190bc063e829a/flask-3.0.3.tar.gz", hash = "sha256:ceb27b0af3823ea2737928a4d99d125a06175b8512c445cbd9a9ce200ef76842", size = 676315, upload-time = "2024-04-07T19:26:11.035Z" }
 wheels = [
     { url = "https://files.pythonhosted.org/packages/61/80/ffe1da13ad9300f87c93af113edd0638c75138c42a0994becfacac078c06/flask-3.0.3-py3-none-any.whl", hash = "sha256:34e815dfaa43340d1d15a5c3a02b8476004037eb4840b34910c6e21679d288f3", size = 101735, upload-time = "2024-04-07T19:26:08.569Z" },
-]
-
-[[package]]
-name = "flask-cors"
-version = "6.0.1"
-source = { registry = "https://pypi.org/simple" }
-dependencies = [
-    { name = "flask" },
-    { name = "werkzeug" },
-]
-sdist = { url = "https://files.pythonhosted.org/packages/76/37/bcfa6c7d5eec777c4c7cf45ce6b27631cebe5230caf88d85eadd63edd37a/flask_cors-6.0.1.tar.gz", hash = "sha256:d81bcb31f07b0985be7f48406247e9243aced229b7747219160a0559edd678db", size = 13463, upload-time = "2025-06-11T01:32:08.518Z" }
-wheels = [
-    { url = "https://files.pythonhosted.org/packages/17/f8/01bf35a3afd734345528f98d0353f2a978a476528ad4d7e78b70c4d149dd/flask_cors-6.0.1-py3-none-any.whl", hash = "sha256:c7b2cbfb1a31aa0d2e5341eea03a6805349f7a61647daee1a15c46bbe981494c", size = 13244, upload-time = "2025-06-11T01:32:07.352Z" },
 ]
 
 [[package]]
@@ -1584,42 +1571,6 @@
 ]
 
 [[package]]
-<<<<<<< HEAD
-name = "quantstatswebapp"
-version = "0.1.0"
-source = { virtual = "." }
-dependencies = [
-    { name = "bootstrap-flask" },
-    { name = "dotenv" },
-    { name = "flask" },
-    { name = "flask-cors" },
-    { name = "gunicorn" },
-    { name = "ipython" },
-    { name = "numpy" },
-    { name = "pandas" },
-    { name = "quantstats" },
-    { name = "tenacity" },
-    { name = "vnstock" },
-]
-
-[package.metadata]
-requires-dist = [
-    { name = "bootstrap-flask", specifier = "==2.3.3" },
-    { name = "dotenv", specifier = ">=0.9.9" },
-    { name = "flask", specifier = "==3.0.3" },
-    { name = "flask-cors", specifier = ">=6.0.1" },
-    { name = "gunicorn", specifier = ">=23.0.0" },
-    { name = "ipython", specifier = "==8.24.0" },
-    { name = "numpy", specifier = ">=1.26.4,<2.0.0" },
-    { name = "pandas", specifier = "==2.2.2" },
-    { name = "quantstats", specifier = "==0.0.69" },
-    { name = "tenacity", specifier = "==8.2.3" },
-    { name = "vnstock", specifier = "==3.2.6" },
-]
-
-[[package]]
-=======
->>>>>>> 3a357fda
 name = "requests"
 version = "2.32.3"
 source = { registry = "https://pypi.org/simple" }
